--- conflicted
+++ resolved
@@ -518,9 +518,8 @@
     {
       bytesread  = 0;
 
-<<<<<<< HEAD
 #ifdef CONFIG_FAT_DMAMEMORY /* Warning avoidance */
-=======
+
       /* Check if the current read stream has incremented to the next
        * cluster boundary
        */
@@ -543,7 +542,6 @@
           ff->ff_sectorsincluster = fs->fs_fatsecperclus;
         }
 
->>>>>>> ed45e813
 fat_read_restart:
 #endif
 
@@ -761,9 +759,7 @@
        * hold one or more complete sectors.
        */
 
-<<<<<<< HEAD
 #ifdef CONFIG_FAT_DMAMEMORY /* Warning avoidance */
-=======
       if (ff->ff_sectorsincluster < 1)
         {
           /* Extend the current cluster by one (unless lseek was used to
@@ -792,7 +788,6 @@
           ff->ff_currentsector    = fat_cluster2sector(fs, cluster);
         }
 
->>>>>>> ed45e813
 fat_write_restart:
 #endif
 
