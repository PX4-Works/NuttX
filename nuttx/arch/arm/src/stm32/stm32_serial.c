--- conflicted
+++ resolved
@@ -2648,11 +2648,7 @@
 
   for (i = 0; i < STM32_NUSART; i++)
     {
-<<<<<<< HEAD
       /* Don't create a device for non-configured ports. */
-=======
-
->>>>>>> 9d06b645
 
       if (uart_devs[i] == 0)
         {
