--- conflicted
+++ resolved
@@ -128,20 +128,13 @@
 #define EXTERN extern
 #endif
 
-<<<<<<< HEAD
 int mkdir(FAR const char *pathname, mode_t mode);
 int mkfifo(FAR const char *pathname, mode_t mode);
-int stat(const char *path, FAR struct stat *buf);
-int fstat(int fd, FAR struct stat *buf);
-=======
-EXTERN int mkdir(FAR const char *pathname, mode_t mode);
-EXTERN int mkfifo(FAR const char *pathname, mode_t mode);
 #pragma GCC diagnostic push
 #pragma GCC diagnostic ignored "-Wshadow"
-EXTERN int stat(const char *path, FAR struct stat *buf);
+int stat(const char *path, FAR struct stat *buf);
 #pragma GCC diagnostic pop
-EXTERN int fstat(int fd, FAR struct stat *buf);
->>>>>>> 9d06b645
+int fstat(int fd, FAR struct stat *buf);
 
 #undef EXTERN
 #if defined(__cplusplus)
