--- conflicted
+++ resolved
@@ -55,12 +55,8 @@
   char *ret = dest;     /* Value to be returned */
   char *end = dest + n; /* End of dest buffer + 1 byte */
 
-<<<<<<< HEAD
   while ((*dest++ = *src++) != '\0' && dest != end);
   while (dest != end) *dest++ = '\0';
-=======
-  while (dest != end && (*dest++ = *src++) != '\0');
->>>>>>> b50cd425
   return ret;
 }
 #endif