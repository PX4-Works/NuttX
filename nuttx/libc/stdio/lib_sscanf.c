--- conflicted
+++ resolved
@@ -377,13 +377,11 @@
 
           else if (strchr("dobxu", *fmt))
             {
-<<<<<<< HEAD
               fmtcount++;
-=======
+
               FAR long *plong = NULL;
               FAR int  *pint  = NULL;
 
->>>>>>> c08be22c
               lvdbg("vsscanf: Performing integer conversion\n");
 
               /* Get a pointer to the integer value.  We need to do this even
@@ -532,15 +530,13 @@
 
           else if (*fmt == 'f')
             {
-<<<<<<< HEAD
               fmtcount++;
-=======
+
 #ifdef CONFIG_HAVE_DOUBLE
               FAR double_t *pd = NULL;
 #endif
               FAR float    *pf = NULL;
 
->>>>>>> c08be22c
               lvdbg("vsscanf: Performing floating point conversion\n");
 
               /* Get a pointer to the double value.  We need to do this even
